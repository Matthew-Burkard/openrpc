--- conflicted
+++ resolved
@@ -1,10 +1,6 @@
 [tool.poetry]
 name = "openrpc"
-<<<<<<< HEAD
-version = "10.0.0"
-=======
 version = "9.0.1"
->>>>>>> 5e8f2aaa
 description = "Transport agnostic framework for developing OpenRPC servers."
 readme = "README.md"
 repository = "https://gitlab.com/mburkard/openrpc"
@@ -34,13 +30,8 @@
 mypy = "^1.0.0"
 black = "^23.9.1"
 pytest = "^7.2.1"
-<<<<<<< HEAD
-pytest-asyncio = "^0.23.2"
-ruff = "^0.1.3"
-=======
 pytest-asyncio = "^0.22.0"
 ruff = "^0.1.6"
->>>>>>> 5e8f2aaa
 
 [build-system]
 
